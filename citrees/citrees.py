from __future__ import division, print_function

from joblib import delayed, Parallel
import numpy as np
from sklearn.base import BaseEstimator, ClassifierMixin, RegressorMixin
from sklearn.tree import DecisionTreeClassifier, DecisionTreeRegressor
import threading
import warnings
warnings.simplefilter('ignore')

# Package imports
from externals.six.moves import range
from selectors import permutation_test_mc, permutation_test_pcor
from scorers import gini_index, mse
from utils import bayes_boot_probs, logger


###################
"""SINGLE MODELS"""
###################


class Node(object):
    """Decision node in tree

    Parameters
    ----------
    col : int
        Integer indexing the location of feature or column

    col_pval : float
        Probability value from permutation test for feature selection

    threshold : float
        Best split found in feature 

    impurity : float
        Impurity measuring quality of split

    value : 1d array-like or float
        For classification trees, estimate of each class probability
        For regression trees, central tendency estimate

    left_child : tuple
        For left child node, two element tuple with first element a 2d array of 
        features and second element a 1d array of labels

    right_child : tuple
        For right child node, two element tuple with first element a 2d array of 
        features and second element a 1d array of labels
    """
    def __init__(self, col=None, col_pval=None, threshold=None, impurity=None, 
                 value=None, left_child=None, right_child=None):
        self.col         = col
        self.col_pval    = col_pval
        self.threshold   = threshold
        self.impurity    = impurity
        self.value       = value
        self.left_child  = left_child
        self.right_child = right_child


class CITreeBase(object):
    """Base class for conditional inference tree
    
    Parameters
    ----------
    min_samples_split : int
        Minimum samples required for a split

    alpha : float
        Threshold value for selecting feature with permutation tests. Smaller 
        values correspond to shallower trees

    max_depth : int
        Maximum depth to grow tree

    max_feats : str or int
        Maximum feats to select at each split. String arguments include 'sqrt',
        'log', and 'all'

    n_permutations : int
        Number of permutations during feature selection

    early_stopping : bool
        Whether to implement early stopping during feature selection. If True,
        then as soon as the first permutation test returns a p-value less than
        alpha, this feature will be chosen as the splitting variable

    muting : bool
        Whether to perform variable muting

    verbose : bool or int
        Controls verbosity of training and testing

    n_jobs : int
        Number of jobs for permutation testing

    random_state : int
        Sets seed for random number generator
    """
    def __init__(self, min_samples_split=2, alpha=.05, max_depth=-1,
                 max_feats=-1, n_permutations=500, early_stopping=False, 
                 muting=True, verbose=0, n_jobs=-1, random_state=None):

        # Error checking
        if alpha <= 0 or alpha > 1:
            raise ValueError("Alpha (%.2f) should be in (0, 1]" % alpha)
        if n_permutations < 0:
            raise ValueError("n_permutations (%d) should be > 0" % \
                             n_permutations)
        if max_feats not in ['sqrt', 'log', 'all', -1]:
            raise ValueError("%s not a valid argument for max_feats" % \
                             str(max_feats))

        # Define attributes
        self.alpha             = float(alpha)
        self.min_samples_split = max(1, int(min_samples_split))
        self.n_permutations    = int(n_permutations)
        self.max_feats         = max_feats
        self.early_stopping    = early_stopping
        self.muting            = muting
        self.verbose           = verbose
        self.n_jobs            = n_jobs
        self.root              = None
        self.splitter_counter_ = 0

        if max_depth == -1: 
            self.max_depth = np.inf
        else:
            self.max_depth = int(max(1, max_depth))

        if random_state is None:
            self.random_state = np.random.randint(1, 9999)
        else:
            # TODO: ADD CHECK FOR CRAZY LARGE INTEGER?
            self.random_state = int(random_state)


    def _mute_feature(self, col_to_mute):
        """Removes variable from being selected
        
        Parameters
        ----------
        col_to_mute : int
            Integer index of column to remove
        """
        # Remove feature from protected features array
        idx                      = np.where(self.protected_features_ == col_to_mute)[0]
        self.protected_features_ = np.delete(self.protected_features_, idx)

        # Recalculate actual number for max_feats before fitting
        p = self.protected_features_.shape[0]
        if self.max_feats == 'sqrt':
            self.max_feats = int(np.sqrt(p))
        elif self.max_feats == 'log':
            self.max_feats = int(np.log(p+1))
        elif self.max_feats in ['all', -1]:
            self.max_feats = p
        else:
            self.max_feats = int(self.max_feats)

        # Check to make sure max_feats is not larger than the number of remaining 
        # features
        if self.max_feats > len(self.protected_features_):
            self.max_feats = len(self.protected_features_)
<<<<<<< HEAD
=======

>>>>>>> 922ea57f


    def _selector(self, X, y, col_idx):
        """Find feature most correlated with label"""
        raise NotImplementedError("_splitter method not callable from base class")


    def _splitter(self, *args, **kwargs):
        """Finds best split for feature"""
        raise NotImplementedError("_splitter method not callable from base class")


    def _build_tree(self, X, y, depth=0):
        """Recursively builds tree
        
        Parameters
        ----------
        X : 2d array-like
            Array of features

        y : 1d array-like
            Array of labels

        depth : int
            Depth of current recursive call
        
        Returns
        -------
        Node : object
            Child node or terminal node in recursive splitting
        """
        n, p = X.shape

        # Check for stopping criteria
        if n > self.min_samples_split and \
           depth < self.max_depth and \
           not np.all(y == y[0]):

            # Controls randomness of column sampling
            self.splitter_counter_ += 1
            np.random.seed(self.random_state*self.splitter_counter_)

            # Find column with strongest association with outcome
            try:
                col_idx = np.random.choice(self.protected_features_,
                                           size=self.max_feats, replace=False)
            except:
                col_idx = np.random.choice(self.protected_features_,
                                           size=len(self.protected_features_), 
                                           replace=False)
            col, col_pval = self._selector(X, y, col_idx)
            if col_pval < self.alpha:

                # Find best split among selected variable
                impurity, threshold, left, right = self._splitter(X, y, n, col)
                if left and right and len(left[0]) > 0 and len(right[0]) > 0:

                    # Build subtrees for the right and left branches
                    if self.verbose:
                        logger("tree", "Building left subtree with "
                                       "%d samples at depth %d" % \
                                       (len(left[0]), depth+1))
                    left_child = self._build_tree(*left, depth=depth+1)

                    if self.verbose:
                        logger("tree", "Building right subtree with "
                                       "%d samples at depth %d" % \
                                        (len(right[0]), depth+1))
                    right_child = self._build_tree(*right, depth=depth+1)

                    # Return all arguments to constructor except value
                    return Node(col=col, col_pval=col_pval, threshold=threshold,
                                left_child=left_child, right_child=right_child,
                                impurity=impurity) 

        # Calculate terminal node value
        if self.verbose: logger("tree", "Root node reached at depth %d" % depth)
        value = self.node_estimate(y)

        # Terminal node, no other values to pass to constructor
        return Node(value=value)


    def fit(self, X, y=None):
        """Trains model
        
        Parameters
        ----------
        X : 2d array-like
            Array of features

        y : 1d array-like
            Array of labels
        
        Returns
        -------
        self : CITreeBase
            Instance of CITreeBase class
        """
        if self.verbose: 
            logger("tree", "Building root node with %d samples" % X.shape[0])

        # Calculate actual number for max_feats before fitting
        p = X.shape[1]
        if self.max_feats == 'sqrt':
            self.max_feats = int(np.sqrt(p))
        elif self.max_feats == 'log':
            self.max_feats = int(np.log(p+1))
        elif self.max_feats in ['all', -1]:
            self.max_feats = p
        else:
            self.max_feats = int(self.max_feats)
        
        # Begin recursive build
        self.protected_features_  = np.arange(p, dtype=int)
        self.feature_importances_ = np.zeros(p)
        self.root                 = self._build_tree(X, y)
        sum_fi                    = np.sum(self.feature_importances_)
        if sum_fi > 0: self.feature_importances_ /= sum_fi
        
        return self


    def predict_label(self, X, tree=None):
        """Predicts label
        
        Parameters
        ----------
        X : 2d array-like
            Array of features for single sample
        
        tree : CITreeBase
            Trained tree

        Returns
        -------
        label : int or float
            Predicted label 
        """
        # If we have a value => return value as the prediction
        if tree is None: tree = self.root
        if tree.value is not None: return tree.value

        # Determine if we will follow left or right branch
        feature_value = X[tree.col]
        branch        = tree.left_child if feature_value <= tree.threshold \
                                        else tree.right_child
        
        # Test subtree
        return self.predict_label(X, branch)


    def predict(self, *args, **kwargs):
        """Predicts labels on test data"""
        raise NotImplementedError("predict method not callable from base class")


    def print_tree(self, tree=None, indent=" ", child=None):
        """Prints tree structure
        
        Parameters
        ----------
        tree : CITreeBase
            Trained tree model

        indent : str
            Indent spacing

        child : Node
            Left or right child node
        """
        # If we're at leaf => print the label
        if not tree: tree = self.root
        if tree.value is not None: print("label:", tree.value)
       
        # Go deeper down the tree
        else:
            # Print splitting rule
            print("X[:,%s] %s %s " % (tree.col, 
                                      '<=' if child in [None, 'left'] else '>',
                                      tree.threshold))
            
            # Print the left child
            print("%sL: " % (indent), end="")
            self.print_tree(tree.left_child, indent + indent, 'left')
            
            # Print the right
            print("%sR: " % (indent), end="")
            self.print_tree(tree.right_child, indent + indent, 'right')


class CITreeClassifier(CITreeBase, BaseEstimator, ClassifierMixin):
    """Conditional inference tree classifier

    Derived from CITreeBase class; see constructor for parameter definitions

    """
    def __init__(self,
                 min_samples_split=2, 
                 alpha=.05, 
                 max_depth=-1,
                 max_feats=-1, 
                 n_permutations=100, 
                 early_stopping=False, 
                 muting=True,
                 verbose=0, 
                 n_jobs=-1,
                 random_state=None):

        super(CITreeClassifier, self).__init__(
                    min_samples_split=min_samples_split, 
                    alpha=alpha, 
                    max_depth=max_depth,
                    max_feats=max_feats, 
                    n_permutations=n_permutations, 
                    early_stopping=early_stopping, 
                    muting=muting,
                    verbose=verbose, 
                    n_jobs=n_jobs,
                    random_state=random_state)


    def _splitter(self, X, y, n, col):
        """Splits data set into two child nodes based on optimized weighted
        gini index
        
        Parameters
        ----------
        X : 2d array-like
            Array of features

        y : 1d array-like
            Array of labels

        n : int
            Number of samples

        col : list
            Column of X to search for best split
        
        Returns
        -------
        best_impurity : float
            Gini index associated with best split

        best_threshold : float
            X value associated with splitting of data set into two child nodes

        left : tuple
            Left child node data consisting of two elements: (features, labels)

        right : tuple
            Right child node data consisting of two elements: (features labels)
        """
        if self.verbose > 1: 
            logger("splitter", "Testing splits on feature %d" % col)
        
        # Initialize variables for splitting
        impurity, threshold = 0.0, None
        left, right         = None, None

        # Call sklearn's optimized implementation of decision tree classifiers
        # to make split using Gini index
        base = DecisionTreeClassifier(
                max_depth=1, min_samples_split=self.min_samples_split
            ).fit(X[:, col].reshape(-1, 1), y).tree_

        # Make split based on best threshold
        threshold        = base.threshold[0]
        idx              = np.where(X[:, col] <= threshold, 1, 0)
        X_left, y_left   = X[idx==1], y[idx==1]
        X_right, y_right = X[idx==0], y[idx==0]
        n_left, n_right  = X_left.shape[0], X_right.shape[0]
        
        # Skip small splits
        if n_left < self.min_samples_split or n_right < self.min_samples_split:
            return impurity, threshold, left, right

        # Calculate parent and weighted children impurities
        if len(base.impurity) == 3:
            node_impurity  = base.impurity[0]
            left_impurity  = base.impurity[1]*(n_left/float(n))
            right_impurity = base.impurity[2]*(n_right/float(n))
        else:
            node_impurity  = gini_index(y, self.labels_)
            left_impurity  = gini_index(y_left, self.labels_)*(n_left/float(n))
            right_impurity = gini_index(y_right, self.labels_)*(n_right/float(n)) 

        # Define groups and calculate impurity decrease
        left, right = (X_left, y_left), (X_right, y_right)
        impurity    = node_impurity - (left_impurity + right_impurity)

        # Update feature importance (mean decrease impurity)
        self.feature_importances_[col] += impurity

        return impurity, threshold, left, right


    def _mc_selector(self, X, y, col_idx):
        """Selects feature most correlated with y using permutation tests with
        a multiple correlation
        
        Parameters
        ----------
        X : 2d array-like
            Array of features

        y : 1d array-like
            Array of labels

        col_idx : list
            Columns of X to examine for feature selection
        
        Returns
        -------
        best_col : int
            Best column from feature selection. Note, if early_stopping is 
            enabled then this may not be the absolute best column

        best_pval : float
            Probability value from permutation test
        """
        # Select random column from start and update 
        best_col, best_pval = np.random.choice(col_idx), np.inf

        # Iterate over columns
        for col in col_idx:
            pval = permutation_test_mc(x=X[:, col], 
                                       y=y, 
                                       n_classes=self.n_classes_, 
                                       B=self.n_permutations,
                                       random_state=self.random_state)

            # If variable muting
            if self.muting and \
               pval == 1.0 and \
               self.protected_features_.shape[0] > 1:
                self._mute_feature(col)
                if self.verbose: logger("tree", "Muting feature %d" % col)

            if pval < best_pval: 
                best_col, best_pval = col, pval
                
                # If early stopping
                if self.early_stopping and best_pval < self.alpha:
                    if self.verbose: logger("tree", "Early stopping")
                    return best_col, best_pval

        return best_col, best_pval


    def _estimate_proba(self, y):
        """Estimates class distribution in node
        
        Parameters
        ----------
        y : 1d array-like
            Array of labels
        
        Returns
        -------
        class_probs : 1d array-like
            Array of class probabilities
        """
        return np.array([np.mean(y == label) for label in self.labels_])


    def fit(self, X, y, labels=None):
        """Trains conditional inference tree classifier
        
        Parameters
        ----------
        X : 2d array-like
            Array of features

        y : 1d array-like
            Array of labels

        labels : 1d array-like
            Array of unique class labels
        
        Returns
        -------
        self : CITreeClassifier
            Instance of CITreeClassifier class
        """
        self.labels_       = labels if labels is not None else np.unique(y)
        self.n_classes_    = len(self.labels_)
        self.node_estimate = self._estimate_proba
        self._selector     = self._mc_selector
        super(CITreeClassifier, self).fit(X, y)
        return self


    def predict_proba(self, X):
        """Predicts class probabilities for feature vectors X
        
        Parameters
        ----------
        X : 2d array-like
            Array of features  
        
        Returns
        -------
        class_probs : 2d array-like
            Array of predicted class probabilities
        """
        if self.verbose: 
            logger("test", "Predicting labels for %d samples" % X.shape[0])

        return np.array([self.predict_label(sample) for sample in X])


    def predict(self, X):
        """Predicts class labels for feature vectors X
        
        Parameters
        ----------
        X : 2d array-like
            Array of features  
        
        Returns
        -------
        y : 1d array-like
            Array of predicted classes
        """
        y_proba = self.predict_proba(X)
        return np.argmax(y_proba, axis=1)


class CITreeRegressor(CITreeBase, BaseEstimator, RegressorMixin):
    """Conditional inference tree regressor
    
    Parameters
    ----------
    selector : str
        Variable selector for finding strongest association between a feature
        and the label

    Derived from CITreeBase class; see constructor for rest of parameter definitions

    """
    def __init__(self,
                 min_samples_split=2, 
                 alpha=.05, 
                 selector='pearson',
                 max_depth=-1,
                 max_feats=-1, 
                 n_permutations=100, 
                 early_stopping=False, 
                 muting=True,
                 verbose=0, 
                 n_jobs=-1,
                 random_state=None):

        # Define selector
        if selector not in ['pearson', 'distance', 'rdc']:
            raise ValueError("%s not a valid selector, valid selectors are " \
                             "pearson, distance, and rdc")
        self.selector = selector

        super(CITreeRegressor, self).__init__(
                    min_samples_split=min_samples_split, 
                    alpha=alpha, 
                    max_depth=max_depth,
                    max_feats=max_feats, 
                    n_permutations=n_permutations, 
                    early_stopping=early_stopping, 
                    muting=muting,
                    verbose=verbose, 
                    n_jobs=n_jobs,
                    random_state=random_state)


    def _pc_selector(self, X, y, col_idx):
        """Selects feature most correlated with y using permutation tests with
        a multiple correlation
        
        Parameters
        ----------
        X : 2d array-like
            Array of features

        y : 1d array-like
            Array of labels

        col_idx : list
            Columns of X to examine for feature selection
        
        Returns
        -------
        best_col : int
            Best column from feature selection. Note, if early_stopping is 
            enabled then this may not be the absolute best column

        best_pval : float
            Probability value from permutation test
        """
        # Select random column from start and update 
        best_col, best_pval = np.random.choice(col_idx), np.inf

        # Iterate over columns
        for col in col_idx:
            pval = permutation_test_pcor(x=X[:, col], 
                                         y=y, 
                                         agg=np.concatenate([X[:, col], y]),
                                         B=self.n_permutations,
                                         random_state=self.random_state)

            # If variable muting
            if self.muting and \
               pval == 1.0 and \
               self.protected_features_.shape[0] > 1:
                self._mute_feature(col)
                if self.verbose: logger("tree", "Muting feature %d" % col)

            if pval < best_pval: 
                best_col, best_pval = col, pval
                
                # If early stopping
                if self.early_stopping and best_pval < self.alpha:
                    if self.verbose: logger("tree", "Early stopping")
                    return best_col, best_pval

        return best_col, best_pval


    def _splitter(self, X, y, n, col):
        """Splits data set into two child nodes based on optimized weighted
        mean squared error
        
        Parameters
        ----------
        X : 2d array-like
            Array of features

        y : 1d array-like
            Array of labels

        n : int
            Number of samples

        col : list
            Column of X to search for best split
        
        Returns
        -------
        best_impurity : float
            Mean squared error associated with best split

        best_threshold : float
            X value associated with splitting of data set into two child nodes

        left : tuple
            Left child node data consisting of two elements: (features, labels)

        right : tuple
            Right child node data consisting of two elements: (features labels)
        """
        if self.verbose > 1: 
            logger("splitter", "Testing splits on feature %d" % col)
        
        # Initialize variables for splitting
        impurity, threshold = 0.0, None
        left, right         = None, None

        # Call sklearn's optimized implementation of decision tree regressors
        # to make split using mean squared error
        base = DecisionTreeRegressor(
                max_depth=1, min_samples_split=self.min_samples_split
            ).fit(X[:, col].reshape(-1, 1), y).tree_

        # Make split based on best threshold
        threshold        = base.threshold[0]
        idx              = np.where(X[:, col] <= threshold, 1, 0)
        X_left, y_left   = X[idx==1], y[idx==1]
        X_right, y_right = X[idx==0], y[idx==0]
        n_left, n_right  = X_left.shape[0], X_right.shape[0]
        
        # Skip small splits
        if n_left < self.min_samples_split or n_right < self.min_samples_split:
            return impurity, threshold, left, right

        # Calculate parent and weighted children impurities
        if len(base.impurity) == 3:
            node_impurity  = base.impurity[0]
            left_impurity  = base.impurity[1]*(n_left/float(n))
            right_impurity = base.impurity[2]*(n_right/float(n))
        else:
            node_impurity  = mse(y)
            left_impurity  = mse(y_left)*(n_left/float(n))
            right_impurity = mse(y_right)*(n_right/float(n)) 


        # Define groups and calculate impurity decrease
        left, right = (X_left, y_left), (X_right, y_right)
        impurity    = node_impurity - (left_impurity + right_impurity)

        # Update feature importance (mean decrease impurity)
        self.feature_importances_[col] += impurity

        return impurity, threshold, left, right


    def _estimate_mean(self, y):
        """Estimates mean in node
        
        Parameters
        ----------
        y : 1d array-like
            Array of labels
        
        Returns
        -------
        mu : float
            Node mean estimate
        """
        return np.mean(y)


    def fit(self, X, y):
        """Trains conditional inference tree regressor
        
        Parameters
        ----------
        X : 2d array-like
            Array of features

        y : 1d array-like
            Array of labels

        Returns
        -------
        self : CITreeRegressor
            Instance of CITreeRegressor class
        """
        self._selector     = self._pc_selector
        self.node_estimate = self._estimate_mean
        super(CITreeRegressor, self).fit(X, y)
        return self


    def predict(self, X):
        """Predicts labels for feature vectors in X
        
        Parameters
        ----------
        X : 2d array-like
            Array of features  
        
        Returns
        -------
        y_hat : 1d array-like
            Array of predicted labels
        """
        if self.verbose: 
            logger("test", "Predicting labels for %d samples" % X.shape[0])

        return np.array([self.predict_label(sample) for sample in X])


#####################
"""ENSEMBLE MODELS"""
#####################


def stratify_sampled_idx(random_state, y, bayes):
    """Indices for stratified bootstrap sampling in classification
    
    Parameters
    ----------
    random_state : int
        Sets seed for random number generator

    y : 1d array-like
        Array of labels

    bayes : bool
        If True, performs Bayesian bootstrap sampling
    
    Returns
    -------
    idx : list
        Stratified sampled indices for each class
    """
    np.random.seed(random_state)
    idx = []
    for label in np.unique(y):

        # Grab indices for class
        tmp = np.where(y==label)[0]

        # Bayesian bootstrapping if specified
        p = bayes_boot_probs(n=len(tmp)) if bayes else None

        idx.append(np.random.choice(tmp, size=len(tmp), replace=True, p=p))

    return idx


def stratify_unsampled_idx(random_state, y, bayes):
    """Unsampled indices for stratified bootstrap sampling in classification
    
    Parameters
    ----------
    random_state : int
        Sets seed for random number generator

    y : 1d array-like
        Array of labels

    bayes : bool
        If True, performs Bayesian bootstrap sampling
    
    Returns
    -------
    idx : list
        Stratified unsampled indices for each class
    """
    np.random.seed(random_state)
    sampled = stratify_sampled_idx(random_state, y, bayes)
    idx     = []
    for i, label in enumerate(np.unique(y)):
        idx.append(np.setdiff1d(np.where(y==label)[0], sampled[i]))
    return idx


def balanced_sampled_idx(random_state, y, bayes, min_class_p):
    """Indices for balanced bootstrap sampling in classification
    
    Parameters
    ----------
    random_state : int
        Sets seed for random number generator

    y : 1d array-like
        Array of labels

    bayes : bool
        If True, performs Bayesian bootstrap sampling

    min_class_p : float
        Minimum proportion of class labels
    
    Returns
    -------
    idx : list
        Balanced sampled indices for each class
    """
    np.random.seed(random_state)
    idx, n = [], int(np.floor(min_class_p*len(y)))
    for i, label in enumerate(np.unique(y)):        
        
        # Grab indices for class
        tmp = np.where(y==label)[0]

        # Bayesian bootstrapping if specified
        p = bayes_boot_probs(n=len(tmp)) if bayes else None

        idx.append(np.random.choice(tmp, size=n, replace=True, p=p))

    return idx


def balanced_unsampled_idx(random_state, y, bayes, min_class_p):
    """Unsampled indices for balanced bootstrap sampling in classification
    
    Parameters
    ----------
    random_state : int
        Sets seed for random number generator

    y : 1d array-like
        Array of labels

    bayes : bool
        If True, performs Bayesian bootstrap sampling

    min_class_p : float
        Minimum proportion of class labels
    
    Returns
    -------
    idx : list
        Balanced unsampled indices for each class
    """
    np.random.seed(random_state)
    sampled = balanced_sampled_idx(random_state, y, bayes, min_class_p)
    idx     = []
    for i, label in enumerate(np.unique(y)):
        idx.append(np.setdiff1d(np.where(y==label)[0], sampled[i]))
    return idx


def normal_sampled_idx(random_state, n, bayes):
    """Indices for bootstrap sampling
    
    Parameters
    ----------
    random_state : int
        Sets seed for random number generator

    n : int
        Sample size

    bayes : bool
        If True, performs Bayesian bootstrap sampling
    
    Returns
    -------
    idx : list
        Sampled indices
    """
    np.random.seed(random_state)

    # Bayesian bootstrapping if specified
    p = bayes_boot_probs(n=n) if bayes else None

    return np.random.choice(np.arange(n, dtype=int), size=n, replace=True, p=p)


def normal_unsampled_idx(random_state, n, bayes):
    """Unsampled indices for bootstrap sampling
    
    Parameters
    ----------
    random_state : int
        Sets seed for random number generator

    y : 1d array-like
        Array of labels

    n : int
        Sample size

    bayes : bool
        If True, performs Bayesian bootstrap sampling
    
    Returns
    -------
    idx : list
        Unsampled indices
    """
    sampled = normal_sampled_idx(random_state, n, bayes)
    counts  = np.bincount(sampled, minlength=n)
    return np.arange(n, dtype=int)[counts==0]


def _parallel_fit_classifier(tree, X, y, n, tree_idx, n_estimators, bootstrap,
                             bayes, verbose, random_state, class_weight=None,
                             min_dist_p=None): 
    """Utility function for building trees in parallel
    
    Note: This function can't go locally in a class, because joblib complains 
          that it cannot pickle it when placed there
    
    Parameters
    ----------
    tree : CITreeClassifier
        Instantiated conditional inference tree

    X : 2d array-like
        Array of features

    y : 1d array-like
        Array of labels

    n : int
        Number of samples

    tree_idx : int
        Index of tree in forest

    n_estimators : int
        Number of total estimators

    bootstrap : bool
        Whether to perform bootstrap sampling

    bayes : bool
        If True, performs Bayesian bootstrap sampling

    verbose : bool or int
        Controls verbosity of training process

    random_state : int
        Sets seed for random number generator

    class_weight : str
        Type of sampling during bootstrap, None for regular bootstrapping, 
        'balanced' for balanced bootstrap sampling, and 'stratify' for 
        stratified bootstrap sampling

    min_class_p : float
        Minimum proportion of class labels
    """
    # Print status if conditions met
    if verbose and n_estimators >= 10:
        denom = n_estimators if verbose > 1 else 10
        if (tree_idx+1) % int(n_estimators/denom) == 0:
            logger("tree", "Building tree %d/%d" % (tree_idx+1, n_estimators))

    # Bootstrap sample if specified
    if bootstrap:
        random_state = random_state*(tree_idx+1)
        if class_weight == 'balanced':
            idx = balanced_sampled_idx(random_state, y, bayes, min_dist_p)
        elif class_weight == 'stratify':
            idx = stratify_sampled_idx(random_state, y, bayes)
        else:
            idx = normal_sampled_idx(random_state, n, bayes)

        # Concatenate and turn into numpy array
        idx = np.concatenate(idx)

        # Note: We need to pass the classes in the case of the bootstrap
        # because not all classes may be sampled and when it comes to prediction,
        # the tree models learns a different number of classes across different
        # bootstrap samples
        tree.fit(X[idx], y[idx], np.unique(y)) 
    else:
        tree.fit(X, y)


def _parallel_fit_regressor(tree, X, y, n, tree_idx, n_estimators, bootstrap,
                            bayes, verbose, random_state):
    """Utility function for building trees in parallel
    
    Note: This function can't go locally in a class, because joblib complains 
          that it cannot pickle it when placed there
    
    Parameters
    ----------
    tree : CITreeRegressor
        Instantiated conditional inference tree

    X : 2d array-like
        Array of features

    y : 1d array-like
        Array of labels

    n : int
        Number of samples

    tree_idx : int
        Index of tree in forest

    n_estimators : int
        Number of total estimators

    bootstrap : bool
        Whether to perform bootstrap sampling

    bayes : bool
        If True, performs Bayesian bootstrap sampling

    verbose : bool or int
        Controls verbosity of training process

    random_state : int
        Sets seed for random number generator
    """
    # Print status if conditions met
    if verbose and n_estimators >= 10:
        denom = n_estimators if verbose > 1 else 10
        if (tree_idx+1) % int(n_estimators/denom) == 0:
            logger("tree", "Building tree %d/%d" % (tree_idx+1, n_estimators))

    # Bootstrap sample if specified
    if bootstrap:
        random_state = random_state*(tree_idx+1)
        idx          = normal_sampled_idx(random_state, n, bayes)

        # Train
        tree.fit(X[idx], y[idx]) 
    else:
        tree.fit(X, y)


def _accumulate_prediction(predict, X, out, lock):
    """Utility function to aggregate predictions in parallel
    
    Parameters
    ----------
    predict : function handle
        Alias to prediction method of class

    X : 2d array-like
        Array of features

    out : 1d or 2d array-like
        Array of labels

    lock : threading Lock
        A lock that controls worker access to data structures for aggregating
        predictions
    """
    prediction = predict(X)
    with lock:
        if len(out) == 1:
            out[0] += prediction
        else:
            for i in range(len(out)): out[i] += prediction[i]


class CIForestClassifier(BaseEstimator, ClassifierMixin):
    """Conditional forest classifier
    
    Parameters
    ----------
    min_samples_split : int
        Minimum samples required for a split

    alpha : float
        Threshold value for selecting feature with permutation tests. Smaller 
        values correspond to shallower trees

    max_depth : int
        Maximum depth to grow tree

    max_feats : str or int
        Maximum feats to select at each split. String arguments include 'sqrt',
        'log', and 'all'

    n_permutations : int
        Number of permutations during feature selection

    early_stopping : bool
        Whether to implement early stopping during feature selection. If True,
        then as soon as the first permutation test returns a p-value less than
        alpha, this feature will be chosen as the splitting variable

    muting : bool
        Whether to perform variable muting

    verbose : bool or int
        Controls verbosity of training and testing

    bootstrap : bool
        Whether to perform bootstrap sampling for each tree

    bayes : bool
        If True, performs Bayesian bootstrap sampling

    class_weight : str
        Type of sampling during bootstrap, None for regular bootstrapping, 
        'balanced' for balanced bootstrap sampling, and 'stratify' for 
        stratified bootstrap sampling

    n_jobs : int
        Number of jobs for permutation testing

    random_state : int
        Sets seed for random number generator
    """
    def __init__(self, min_samples_split=2, alpha=.05, max_depth=-1,
                 n_estimators=100, max_feats='sqrt', n_permutations=200, 
                 early_stopping=True, muting=True, verbose=0, bootstrap=True, 
                 bayes=True, class_weight=None, n_jobs=-1, random_state=None):

        # Error checking
        if alpha <= 0 or alpha > 1:
            raise ValueError("Alpha (%.2f) should be in (0, 1]" % alpha)
        if n_permutations < 0:
            raise ValueError("n_permutations (%s) should be > 0" % \
                             str(n_permutations))
        if max_feats not in ['sqrt', 'log', 'all', -1]:
            raise ValueError("%s not a valid argument for max_feats" % \
                             str(max_feats))
        if n_estimators < 0:
            raise ValueError("n_estimators (%s) must be > 0" % \
                             str(n_estimators))

        # Only for classifier model
        if class_weight not in [None, 'balanced', 'stratify']:
            raise ValueError("%s not a valid argument for class_weight" % \
                             str(class_weight))
        
        # Placeholder variable for regression model (not applicable)
        if class_weight is None: self.min_class_p = None

        # Define attributes
        self.alpha             = float(alpha)
        self.min_samples_split = max(1, min_samples_split)
        self.n_permutations    = int(n_permutations)
        if max_depth == -1: 
            self.max_depth = max_depth
        else:
            self.max_depth = int(max(1, max_depth))
        self.n_estimators   = int(max(1, n_estimators))
        self.max_feats      = max_feats
        self.bootstrap      = bootstrap
        self.early_stopping = early_stopping
        self.muting         = muting
        self.n_jobs         = n_jobs
        self.verbose        = verbose
        self.class_weight   = class_weight
        self.bayes          = bayes

        if random_state is None:
            self.random_state = np.random.randint(1, 9999)
        else:
            # TODO: ADD CHECK FOR CRAZY LARGE INTEGER?
            self.random_state = int(random_state)

        # Package params for calling CITreeClassifier
        self.params = {
            'alpha': self.alpha, 
            'min_samples_split': self.min_samples_split,
            'n_permutations': self.n_permutations,
            'max_feats': self.max_feats,
            'early_stopping': self.early_stopping,
            'muting': muting,
            'verbose': 0,
            'n_jobs': 1,
            'random_state': None,
            }


    def fit(self, X, y):
        """Fit conditional forest classifier
        
        Parameters
        ----------
        X : 2d array-like
            Array of features

        y : 1d array-like
            Array of labels
        
        Returns
        -------
        self : CIForestClassifier
            Instance of CIForestClassifier
        """
        self.labels_    = np.unique(y)
        self.n_classes_ = len(self.labels_)

        if self.verbose:
            logger("tree", "Training ensemble with %d trees on %d samples" % \
                    (self.n_estimators, X.shape[0]))

        # Instantiate base tree models
        self.estimators_ = []
        for i in range(self.n_estimators):
            self.params['random_state'] = self.random_state*(i+1)
            self.estimators_.append(CITreeClassifier(**self.params))

        # Define class distribution
        self.class_dist_p = np.array([
                np.mean(y==label) for label in np.unique(y)
            ])

        # Train models
        n = X.shape[0]
        Parallel(n_jobs=self.n_jobs, backend='threading')(
            delayed(self._parallel_fit_classifier)(
                self.estimators_[i], X, y, n, i, self.n_estimators, 
                self.bootstrap, self.bayes, self.verbose, self.random_state,
                self.class_weight, np.min(self.class_dist_p)
                ) 
            for i in range(self.n_estimators)
            )

        # Accumulate feature importances (mean decrease impurity)
        self.feature_importances_ = np.sum([
                tree.feature_importances_ for tree in self.estimators_],
                axis=0
            )
        sum_fi = np.sum(self.feature_importances_)
        if sum_fi > 0:
            self.feature_importances_ /= sum_fi

        return self


    def predict_proba(self, X):
        """Predicts class probabilities for feature vectors X
        
        Parameters
        ----------
        X : 2d array-like
            Array of features  
        
        Returns
        -------
        class_probs : 2d array-like
            Array of predicted class probabilities
        """
        if self.verbose: 
            logger("test", "Predicting labels for %d samples" % X.shape[0])

        # Parallel prediction
        all_proba = np.zeros((X.shape[0], self.n_classes_), dtype=np.float64)
        lock      = threading.Lock()
        Parallel(n_jobs=self.n_jobs, backend="threading")(
            delayed(_accumulate_prediction)(e.predict_proba, X, all_proba, lock)
            for e in self.estimators_)

        # Normalize probabilities
        all_proba /= len(self.estimators_)
        if len(all_proba) == 1:
            return all_proba[0]
        else:
            return all_proba


<<<<<<< HEAD
    def predict(self, X):
        """Predicts class labels for feature vectors X
        
        Parameters
        ----------
        X : 2d array-like
            Array of features  
        
        Returns
        -------
        y : 1d array-like
            Array of predicted classes
        """
        y_proba = self.predict_proba(X)
        return np.argmax(y_proba, axis=1)


class CIForestRegressor(BaseEstimator, RegressorMixin):
    """Conditional forest regressor
=======
class CIForestClassifier(CIForestBase, BaseEstimator, ClassifierMixin):
    """Conditional inference forest classifier
>>>>>>> 922ea57f
    
    Parameters
    ----------
    min_samples_split : int
        Minimum samples required for a split

    alpha : float
        Threshold value for selecting feature with permutation tests. Smaller 
        values correspond to shallower trees

<<<<<<< HEAD
    selector : str
        Variable selector for finding strongest association between a feature
        and the label

=======
>>>>>>> 922ea57f
    max_depth : int
        Maximum depth to grow tree

    max_feats : str or int
        Maximum feats to select at each split. String arguments include 'sqrt',
        'log', and 'all'

    n_permutations : int
        Number of permutations during feature selection

    early_stopping : bool
        Whether to implement early stopping during feature selection. If True,
        then as soon as the first permutation test returns a p-value less than
        alpha, this feature will be chosen as the splitting variable

    muting : bool
        Whether to perform variable muting

    verbose : bool or int
        Controls verbosity of training and testing

    bootstrap : bool
        Whether to perform bootstrap sampling for each tree

    bayes : bool
        If True, performs Bayesian bootstrap sampling

<<<<<<< HEAD
=======
    class_weight : str
        Type of sampling during bootstrap, None for regular bootstrapping, 
        'balanced' for balanced bootstrap sampling, and 'stratify' for 
        stratified bootstrap sampling

>>>>>>> 922ea57f
    n_jobs : int
        Number of jobs for permutation testing

    random_state : int
        Sets seed for random number generator
<<<<<<< HEAD
=======
    
    Returns
    -------
    None
>>>>>>> 922ea57f
    """
    def __init__(self, min_samples_split=2, alpha=.05, selector='pearson', max_depth=-1,
                 n_estimators=100, max_feats='sqrt', n_permutations=200, 
                 early_stopping=True, muting=True, verbose=0, bootstrap=True, 
                 bayes=True, n_jobs=-1, random_state=None):

        # Error checking
        if alpha <= 0 or alpha > 1:
            raise ValueError("Alpha (%.2f) should be in (0, 1]" % alpha)

        if selector not in ['pearson', 'distance', 'rdc']:
            raise ValueError("%s not a valid selector, valid selectors are " \
                             "pearson, distance, and rdc")

        if n_permutations < 0:
            raise ValueError("n_permutations (%s) should be > 0" % \
                             str(n_permutations))
        if max_feats not in ['sqrt', 'log', 'all', -1]:
            raise ValueError("%s not a valid argument for max_feats" % \
                             str(max_feats))
        if n_estimators < 0:
            raise ValueError("n_estimators (%s) must be > 0" % \
                             str(n_estimators))

        # Define attributes
        self.alpha             = float(alpha)
        self.selector          = selector
        self.min_samples_split = max(1, min_samples_split)
        self.n_permutations    = int(n_permutations)
        if max_depth == -1: 
            self.max_depth = max_depth
        else:
            self.max_depth = int(max(1, max_depth))
        self.n_estimators   = int(max(1, n_estimators))
        self.max_feats      = max_feats
        self.bootstrap      = bootstrap
        self.early_stopping = early_stopping
        self.muting         = muting
        self.n_jobs         = n_jobs
        self.verbose        = verbose
        self.bayes          = bayes

        if random_state is None:
            self.random_state = np.random.randint(1, 9999)
        else:
            # TODO: ADD CHECK FOR CRAZY LARGE INTEGER?
            self.random_state = int(random_state)

        # Package params for calling CITreeRegressor
        self.params = {
            'alpha': self.alpha, 
            'selector': self.selector,
            'min_samples_split': self.min_samples_split,
            'n_permutations': self.n_permutations,
            'max_feats': self.max_feats,
            'early_stopping': self.early_stopping,
            'muting': muting,
            'verbose': 0,
            'n_jobs': 1,
            'random_state': None,
            }


    def fit(self, X, y):
        """Fit conditional forest regressor
        
        Parameters
        ----------
        X : 2d array-like
            Array of features

        y : 1d array-like
            Array of labels
        
        Returns
        -------
        self : CIForestRegressor
            Instance of CIForestRegressor
        """
        if self.verbose:
            logger("tree", "Training ensemble with %d trees on %d samples" % \
                    (self.n_estimators, X.shape[0]))

        # Instantiate base tree models
        self.estimators_ = []
        for i in range(self.n_estimators):
            self.params['random_state'] = self.random_state*(i+1)
            self.estimators_.append(CITreeRegressor(**self.params))

        # Train models
        n = X.shape[0]
        Parallel(n_jobs=self.n_jobs, backend='threading')(
            delayed(_parallel_fit_regressor)(
                self.estimators_[i], X, y, n, i, self.n_estimators, 
                self.bootstrap, self.bayes, self.verbose, self.random_state
                ) 
            for i in range(self.n_estimators)
            )

        # Accumulate feature importances (mean decrease impurity)
        self.feature_importances_ = np.sum([
                tree.feature_importances_ for tree in self.estimators_],
                axis=0
            )
        sum_fi = np.sum(self.feature_importances_)
        if sum_fi > 0:
            self.feature_importances_ /= sum_fi

        return self


    def predict(self, X):
        """Predicts labels for feature vectors X
        
        Parameters
        ----------
        X : 2d array-like
            Array of features  
        
        Returns
        -------
        labels : 1d array-like
            Array of predicted labels
        """
        if self.verbose: 
            logger("test", "Predicting labels for %d samples" % X.shape[0])

        # Parallel prediction
        results   = np.zeros(X.shape[0], dtype=np.float64)
        lock      = threading.Lock()
        Parallel(n_jobs=self.n_jobs, backend="threading")(
            delayed(_accumulate_prediction)(e.predict, X, results, lock)
            for e in self.estimators_)

        # Normalize predictions
        results /= len(self.estimators_)
        if len(results) == 1:
            return results[0]
        else:
<<<<<<< HEAD
            return results
=======
            return all_proba


    def predict(self, X):
        """Predicts class labels for feature vectors X
        
        Parameters
        ----------
        X : 2d array-like
            Array of features  
        
        Returns
        -------
        y : 1d array-like
            Array of predicted classes
        """
        y_proba = self.predict_proba(X)
        return np.argmax(y_proba, axis=1)
>>>>>>> 922ea57f
<|MERGE_RESOLUTION|>--- conflicted
+++ resolved
@@ -164,11 +164,6 @@
         # features
         if self.max_feats > len(self.protected_features_):
             self.max_feats = len(self.protected_features_)
-<<<<<<< HEAD
-=======
-
->>>>>>> 922ea57f
-
 
     def _selector(self, X, y, col_idx):
         """Find feature most correlated with label"""
@@ -1345,6 +1340,125 @@
         return self
 
 
+    def predict(self, *args, **kwargs):
+        """Predicts labels on test data"""
+        raise NotImplementedError("predict method not callable from base class")
+
+
+class CIForestClassifier(CIForestBase, BaseEstimator, ClassifierMixin):
+    """Conditional inference forest classifier
+    
+    Parameters
+    ----------
+    min_samples_split : int
+        Minimum samples required for a split
+
+    alpha : float
+        Threshold value for selecting feature with permutation tests. Smaller 
+        values correspond to shallower trees
+
+    max_depth : int
+        Maximum depth to grow tree
+
+    max_feats : str or int
+        Maximum feats to select at each split. String arguments include 'sqrt',
+        'log', and 'all'
+
+    n_permutations : int
+        Number of permutations during feature selection
+
+    early_stopping : bool
+        Whether to implement early stopping during feature selection. If True,
+        then as soon as the first permutation test returns a p-value less than
+        alpha, this feature will be chosen as the splitting variable
+
+    muting : bool
+        Whether to perform variable muting
+
+    verbose : bool or int
+        Controls verbosity of training and testing
+
+    bootstrap : bool
+        Whether to perform bootstrap sampling for each tree
+
+    bayes : bool
+        If True, performs Bayesian bootstrap sampling
+
+    class_weight : str
+        Type of sampling during bootstrap, None for regular bootstrapping, 
+        'balanced' for balanced bootstrap sampling, and 'stratify' for 
+        stratified bootstrap sampling
+
+    n_jobs : int
+        Number of jobs for permutation testing
+
+    random_state : int
+        Sets seed for random number generator
+    
+    Returns
+    -------
+    None
+    """
+    def __init__(self, 
+                 min_samples_split=2, 
+                 alpha=.05, 
+                 max_depth=-1,
+                 n_estimators=100, 
+                 max_feats='sqrt', 
+                 n_permutations=200, 
+                 early_stopping=False, 
+                 muting=True,
+                 verbose=0, 
+                 bootstrap=True,
+                 bayes=True,
+                 class_weight='balanced',
+                 n_jobs=-1, 
+                 random_state=None):
+
+        super(CIForestClassifier, self).__init__(
+            min_samples_split=min_samples_split, 
+            alpha=alpha, 
+            max_depth=max_depth,
+            n_estimators=n_estimators, 
+            max_feats=max_feats, 
+            n_permutations=n_permutations, 
+            early_stopping=early_stopping, 
+            muting=muting,
+            verbose=verbose, 
+            bootstrap=bootstrap, 
+            bayes=bayes,
+            class_weight=class_weight,
+            n_jobs=n_jobs, 
+            random_state=random_state)
+
+
+    def fit(self, X, y):
+        """Fit conditional inference forest classifier
+        
+        Parameters
+        ----------
+        X : 2d array-like
+            Array of features
+
+        y : 1d array-like
+            Array of labels
+        
+        Returns
+        -------
+        self : CIForestClassifier
+            Instance of CIForestClassifier
+        """
+        # Alias to tree model and parallel training function
+        self.Tree          = CITreeClassifier
+        self._parallel_fit = _parallel_fit_classifier
+
+        # Class information
+        self.labels_    = np.unique(y)
+        self.n_classes_ = len(self.labels_)
+        super(CIForestClassifier, self).fit(X, y)
+        return self
+
+
     def predict_proba(self, X):
         """Predicts class probabilities for feature vectors X
         
@@ -1376,7 +1490,6 @@
             return all_proba
 
 
-<<<<<<< HEAD
     def predict(self, X):
         """Predicts class labels for feature vectors X
         
@@ -1396,10 +1509,6 @@
 
 class CIForestRegressor(BaseEstimator, RegressorMixin):
     """Conditional forest regressor
-=======
-class CIForestClassifier(CIForestBase, BaseEstimator, ClassifierMixin):
-    """Conditional inference forest classifier
->>>>>>> 922ea57f
     
     Parameters
     ----------
@@ -1410,13 +1519,10 @@
         Threshold value for selecting feature with permutation tests. Smaller 
         values correspond to shallower trees
 
-<<<<<<< HEAD
     selector : str
         Variable selector for finding strongest association between a feature
         and the label
 
-=======
->>>>>>> 922ea57f
     max_depth : int
         Maximum depth to grow tree
 
@@ -1444,26 +1550,11 @@
     bayes : bool
         If True, performs Bayesian bootstrap sampling
 
-<<<<<<< HEAD
-=======
-    class_weight : str
-        Type of sampling during bootstrap, None for regular bootstrapping, 
-        'balanced' for balanced bootstrap sampling, and 'stratify' for 
-        stratified bootstrap sampling
-
->>>>>>> 922ea57f
     n_jobs : int
         Number of jobs for permutation testing
 
     random_state : int
         Sets seed for random number generator
-<<<<<<< HEAD
-=======
-    
-    Returns
-    -------
-    None
->>>>>>> 922ea57f
     """
     def __init__(self, min_samples_split=2, alpha=.05, selector='pearson', max_depth=-1,
                  n_estimators=100, max_feats='sqrt', n_permutations=200, 
@@ -1603,25 +1694,6 @@
         if len(results) == 1:
             return results[0]
         else:
-<<<<<<< HEAD
             return results
-=======
-            return all_proba
-
-
-    def predict(self, X):
-        """Predicts class labels for feature vectors X
-        
-        Parameters
-        ----------
-        X : 2d array-like
-            Array of features  
-        
-        Returns
-        -------
-        y : 1d array-like
-            Array of predicted classes
-        """
-        y_proba = self.predict_proba(X)
-        return np.argmax(y_proba, axis=1)
->>>>>>> 922ea57f
+
+        return np.argmax(y_proba, axis=1)